--- conflicted
+++ resolved
@@ -101,14 +101,8 @@
     Data.Concurrent.HashMap.Internal,
     Paths_snap_server,
     Snap.Internal.Http.Parser,
-<<<<<<< HEAD
     Snap.Internal.Http.Server,
-    Snap.Internal.Http.Server.Date,
-    Snap.Internal.Http.Server.TimeoutTable
-=======
-    Snap.Internal.Http.Server,  
     Snap.Internal.Http.Server.Date
->>>>>>> 63551e8c
 
   build-depends:
     array >= 0.2 && <0.4,
