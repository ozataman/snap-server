--- conflicted
+++ resolved
@@ -1,9 +1,5 @@
 name:           snap-server
-<<<<<<< HEAD
-version:        0.2.14
-=======
 version:        0.2.13.2
->>>>>>> f08341db
 synopsis:       A fast, iteratee-based, epoll-enabled web server for the Snap Framework
 description:
   This is the first developer prerelease of the Snap framework.  Snap is a
