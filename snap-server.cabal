name:           snap-server
<<<<<<< HEAD
version:        0.3
=======
version:        0.2.7.2
>>>>>>> 5514e026
synopsis:       A fast, iteratee-based, epoll-enabled web server for the Snap Framework
description:
  This is the first developer prerelease of the Snap framework.  Snap is a
  simple and fast web development framework and server written in Haskell. For
  more information or to download the latest version, you can visit the Snap
  project website at <http://snapframework.com/>.
  .
  The Snap HTTP server is a high performance, epoll-enabled, iteratee-based web
  server library written in Haskell. Together with the @snap-core@ library upon
  which it depends, it provides a clean and efficient Haskell programming
  interface to the HTTP protocol.
  .
  Higher-level facilities for building web applications (like user/session
  management, component interfaces, data modeling, etc.) are planned but not
  yet implemented, so this release will mostly be of interest for those who:
  .
  * need a fast and minimal HTTP API at roughly the same level of abstraction
    as Java servlets, or
  .
  * are interested in contributing to the Snap Framework project.

license:        BSD3
license-file:   LICENSE
author:         James Sanders, Gregory Collins, Doug Beardsley
maintainer:     snap@snapframework.com
build-type:     Simple
cabal-version:  >= 1.6
homepage:       http://snapframework.com/
category:       Web

extra-source-files:
  CONTRIBUTORS,
  extra/fonts/DroidSerif-Bold.eot,
  extra/fonts/DroidSerif-Bold.svg,
  extra/fonts/DroidSerif-Bold.ttf,
  extra/fonts/DroidSerif-Bold.woff,
  extra/fonts/DroidSerif-BoldItalic.eot,
  extra/fonts/DroidSerif-BoldItalic.svg,
  extra/fonts/DroidSerif-BoldItalic.ttf,
  extra/fonts/DroidSerif-BoldItalic.woff,
  extra/fonts/DroidSerif-Italic.eot,
  extra/fonts/DroidSerif-Italic.svg,
  extra/fonts/DroidSerif-Italic.ttf,
  extra/fonts/DroidSerif-Italic.woff,
  extra/fonts/DroidSerif-Regular.eot,
  extra/fonts/DroidSerif-Regular.svg,
  extra/fonts/DroidSerif-Regular.ttf,
  extra/fonts/DroidSerif-Regular.woff,
  extra/haddock.css,
  extra/hscolour.css,
  extra/logo.gif,
  haddock.sh,
  LICENSE,
  README.md,
  README.SNAP.md,
  test/benchmark/Benchmark.hs,
  test/benchmark/Snap/Internal/Http/Parser/Benchmark.hs,
  test/data/fileServe/foo.bin,
  test/data/fileServe/foo.bin.bin.bin,
  test/data/fileServe/foo.html,
  test/data/fileServe/foo.txt,
  test/pongserver/Main.hs,
  test/pongserver/Paths_snap_server.hs,
  test/runTestsAndCoverage.sh,
  test/snap-server-testsuite.cabal,
  test/suite/Paths_snap_server.hs,
  test/suite/Snap/Internal/Http/Parser/Tests.hs,
  test/suite/Snap/Internal/Http/Server/Tests.hs,
  test/suite/Snap/Test/Common.hs,
  test/suite/TestSuite.hs


Flag libev
    Description: Use libev?
    Default:     False

Flag portable
  Description: Compile in cross-platform mode. No platform-specific code or
               optimizations such as C routines will be used.
  Default: False


Library
  hs-source-dirs: src

  exposed-modules:
    Snap.Http.Server,
    Snap.Http.Server.Config,
    System.FastLogger

  other-modules:
    Paths_snap_server,
    Snap.Internal.Http.Parser,
    Snap.Internal.Http.Server,
    Snap.Internal.Http.Server.Date

  build-depends:
    array >= 0.2 && <0.4,
    attoparsec >= 0.8.0.2 && < 0.9,
    attoparsec-iteratee >= 0.1.1 && <0.2,
    base >= 4 && < 5,
    bytestring,
    bytestring-nums,
    bytestring-show >= 0.3.2 && < 0.4,
    cereal >= 0.2 && < 0.3,
    containers,
    directory-tree,
    dlist >= 0.5 && < 0.6,
    filepath,
    iteratee >= 0.3.1 && <0.4,
    MonadCatchIO-transformers >= 0.2.1 && < 0.3,
    monads-fd,
    network == 2.2.1.*,
    old-locale,
    snap-core >= 0.3 && <0.4,
    time,
    transformers,
    unix-compat,
    vector >= 0.6 && <0.7

  if flag(portable) || os(windows)
    cpp-options: -DPORTABLE
  else
    build-depends: unix

  if flag(libev)
    build-depends: hlibev >= 0.2.3
    other-modules: Snap.Internal.Http.Server.LibevBackend
    cpp-options: -DLIBEV
  else
    build-depends: network-bytestring >= 0.1.2 && < 0.2,
                   PSQueue >= 1.1 && <1.2

    other-modules: Snap.Internal.Http.Server.SimpleBackend

  if os(linux) && !flag(portable)
    cpp-options: -DLINUX -DHAS_SENDFILE
    other-modules:
      System.SendFile,
      System.SendFile.Linux

  if os(darwin) && !flag(portable)
    cpp-options: -DOSX -DHAS_SENDFILE
    other-modules:
      System.SendFile,
      System.SendFile.Darwin

  if os(freebsd) && !flag(portable)
    cpp-options: -DFREEBSD -DHAS_SENDFILE
    other-modules:
      System.SendFile,
      System.SendFile.FreeBSD

  ghc-prof-options: -prof -auto-all

  if impl(ghc >= 6.12.0)
    ghc-options: -Wall -fwarn-tabs -funbox-strict-fields -O2 -fno-warn-unused-do-bind
  else
    ghc-options: -Wall -fwarn-tabs -funbox-strict-fields -O2


source-repository head
  type:     git
  location: http://git.snapframework.com/snap-server.git<|MERGE_RESOLUTION|>--- conflicted
+++ resolved
@@ -1,9 +1,5 @@
 name:           snap-server
-<<<<<<< HEAD
 version:        0.3
-=======
-version:        0.2.7.2
->>>>>>> 5514e026
 synopsis:       A fast, iteratee-based, epoll-enabled web server for the Snap Framework
 description:
   This is the first developer prerelease of the Snap framework.  Snap is a
