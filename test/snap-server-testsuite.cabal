--- conflicted
+++ resolved
@@ -47,13 +47,9 @@
      test-framework-quickcheck2 >= 0.2.6 && < 0.3,
      time,
      transformers,
-<<<<<<< HEAD
      utf8-string >= 0.3.6 && <0.4,
-     vector >= 0.7 && <0.8
-=======
      vector >= 0.7 && <0.8,
      vector-algorithms >= 0.3.4 && <0.4
->>>>>>> 57308b65
 
    if !os(windows)
      build-depends: unix
@@ -108,16 +104,10 @@
      template-haskell,
      time,
      transformers,
-<<<<<<< HEAD
      unix-compat == 0.2.*,
      utf8-string >= 0.3.6 && <0.4,
-     vector >= 0.7 && <0.8
-=======
-     unix-compat,
      vector >= 0.7 && <0.8,
      vector-algorithms >= 0.3.4 && <0.4
-
->>>>>>> 57308b65
 
    if flag(portable) || os(windows)
      cpp-options: -DPORTABLE
@@ -196,14 +186,9 @@
      test-framework-quickcheck2 >= 0.2.6 && < 0.3,
      time,
      transformers,
-<<<<<<< HEAD
      utf8-string >= 0.3.6 && <0.4,
-     vector >= 0.7 && <0.8
-=======
      vector >= 0.7 && <0.8,
      vector-algorithms >= 0.3.4 && <0.4
-
->>>>>>> 57308b65
 
    if !os(windows)
      build-depends: unix
